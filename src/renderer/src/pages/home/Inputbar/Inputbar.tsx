--- conflicted
+++ resolved
@@ -27,12 +27,8 @@
 import store, { useAppDispatch, useAppSelector } from '@renderer/store'
 import { sendMessage as _sendMessage } from '@renderer/store/messages'
 import { setGenerating, setSearching } from '@renderer/store/runtime'
-import { Assistant, FileType, KnowledgeBase, MCPServer, Message, Model, Topic } from '@renderer/types'
-<<<<<<< HEAD
+import { Assistant, FileType, KnowledgeBase, MCPServer, MCPServer, Message, Model, Topic } from '@renderer/types'
 import { classNames, delay, getFileExtension } from '@renderer/utils'
-=======
-import { classNames, delay, getFileExtension, uuid } from '@renderer/utils'
->>>>>>> af1389c3
 import { abortCompletion } from '@renderer/utils/abortController'
 import { getFilesFromDropEvent } from '@renderer/utils/input'
 import { documentExts, imageExts, textExts } from '@shared/config/constant'
@@ -162,25 +158,7 @@
     } catch (error) {
       console.error('Failed to send message:', error)
     }
-<<<<<<< HEAD
   }, [inputEmpty, text, assistant, files, selectedKnowledgeBases, mentionModels, dispatch])
-=======
-
-    if (enabledMCPs.length > 0) {
-      message.enabledMCPs = enabledMCPs
-    }
-
-    currentMessageId.current = message.id
-    EventEmitter.emit(EVENT_NAMES.SEND_MESSAGE, message)
-
-    setText('')
-    setFiles([])
-    setTimeout(() => setText(''), 500)
-    setTimeout(() => resizeTextArea(), 0)
-
-    setExpend(false)
-  }, [inputEmpty, text, assistant.id, assistant.topics, selectedKnowledgeBases, files, mentionModels])
->>>>>>> af1389c3
 
   const translate = async () => {
     if (isTranslating) {
