import { createAsyncThunk, createSlice, type PayloadAction } from '@reduxjs/toolkit'
import { createSelector } from '@reduxjs/toolkit'
import db from '@renderer/databases'
import { TopicManager } from '@renderer/hooks/useTopic'
import { fetchChatCompletion } from '@renderer/services/ApiService'
import { EVENT_NAMES, EventEmitter } from '@renderer/services/EventService'
import { getAssistantMessage, getUserMessage, resetAssistantMessage } from '@renderer/services/MessagesService'
import { estimateMessageUsage } from '@renderer/services/TokenService'
import type { AppDispatch, RootState } from '@renderer/store'
import type { Assistant, FileType, MCPServer, Message, Model, Topic } from '@renderer/types'
import { clearTopicQueue, getTopicQueue, waitForTopicQueue } from '@renderer/utils/queue'
import { throttle } from 'lodash'
const convertToDBFormat = (messages: Message[]): Message[] => {
  return [...messages].sort((a, b) => new Date(a.createdAt).getTime() - new Date(b.createdAt).getTime())
}

export interface MessagesState {
  messagesByTopic: Record<string, Message[]>
  streamMessagesByTopic: Record<string, Record<string, Message | null>>
  currentTopic: string
  loading: boolean
  displayCount: number
  error: string | null
}

const initialState: MessagesState = {
  messagesByTopic: {},
  streamMessagesByTopic: {},
  currentTopic: '',
  loading: false,
  displayCount: 20,
  error: null
}

export const initializeMessagesState = createAsyncThunk('messages/initialize', async () => {
  // Get all topics from database
  const topics = await TopicManager.getAllTopics()
  const messagesByTopic: Record<string, Message[]> = {}

  // Group topics by assistantId and update messagesByTopic
  for (const topic of topics) {
    if (topic.messages && topic.messages.length > 0) {
      messagesByTopic[topic.id] = topic.messages.map((msg) => ({ ...msg }))
    }
  }

  return messagesByTopic
})

const messagesSlice = createSlice({
  name: 'messages',
  initialState,
  reducers: {
    setLoading: (state, action: PayloadAction<boolean>) => {
      state.loading = action.payload
    },
    setError: (state, action: PayloadAction<string | null>) => {
      state.error = action.payload
    },
    setDisplayCount: (state, action: PayloadAction<number>) => {
      state.displayCount = action.payload
    },
    addMessage: (state, action: PayloadAction<{ topicId: string; messages: Message | Message[] }>) => {
      const { topicId, messages } = action.payload
      if (!state.messagesByTopic[topicId]) {
        state.messagesByTopic[topicId] = []
      }
      if (Array.isArray(messages)) {
        // 为了兼容多模型新发消息,一次性添加多个助手消息
        // 不是什么好主意,不符合语义
        state.messagesByTopic[topicId].push(...messages)
      } else {
        state.messagesByTopic[topicId].push(messages)
      }
    },
    updateMessage: (
      state,
      action: PayloadAction<{ topicId: string; messageId: string; updates: Partial<Message> }>
    ) => {
      const { topicId, messageId, updates } = action.payload
      const topicMessages = state.messagesByTopic[topicId]
      if (topicMessages) {
        const messageIndex = topicMessages.findIndex((msg) => msg.id === messageId)
        if (messageIndex !== -1) {
          topicMessages[messageIndex] = { ...topicMessages[messageIndex], ...updates }
        }
      }
    },
    setCurrentTopic: (state, action: PayloadAction<string>) => {
      state.currentTopic = action.payload
    },
    clearTopicMessages: (state, action: PayloadAction<string>) => {
      const topicId = action.payload
      state.messagesByTopic[topicId] = []
      state.error = null
    },
    loadTopicMessages: (state, action: PayloadAction<{ topicId: string; messages: Message[] }>) => {
      const { topicId, messages } = action.payload
      state.messagesByTopic[topicId] = messages.map((msg) => ({ ...msg }))
    },
    setStreamMessage: (state, action: PayloadAction<{ topicId: string; message: Message | null }>) => {
      const { topicId, message } = action.payload
      if (!state.streamMessagesByTopic[topicId]) {
        state.streamMessagesByTopic[topicId] = {}
      }
      if (message) {
        state.streamMessagesByTopic[topicId][message.id] = message
      }
    },
    commitStreamMessage: (state, action: PayloadAction<{ topicId: string; messageId: string }>) => {
      const { topicId, messageId } = action.payload
      const streamMessage = state.streamMessagesByTopic[topicId]?.[messageId]

      // 如果没有流消息，则不执行任何操作
      if (!streamMessage || streamMessage.role !== 'assistant') {
        return
      }

      // 查找是否已经存在具有相同Id的助手消息
      const existingMessageIndex =
        state.messagesByTopic[topicId]?.findIndex((m) => m.role === 'assistant' && m.id === streamMessage.id) ?? -1

      if (existingMessageIndex !== -1) {
        // 替换已有的消息
        state.messagesByTopic[topicId][existingMessageIndex] = streamMessage
      } else if (state.messagesByTopic[topicId]) {
        // 如果不存在但存在topicMessages，则添加新消息
        state.messagesByTopic[topicId].push(streamMessage)
      }

      // 只删除这个特定消息的流状态
      delete state.streamMessagesByTopic[topicId][messageId]
    },
    clearStreamMessage: (state, action: PayloadAction<{ topicId: string; messageId: string }>) => {
      const { topicId, messageId } = action.payload
      if (state.streamMessagesByTopic[topicId]) {
        delete state.streamMessagesByTopic[topicId][messageId]
      }
    }
  },
  extraReducers: (builder) => {
    builder
      .addCase(initializeMessagesState.pending, (state) => {
        state.loading = true
        state.error = null
      })
      .addCase(initializeMessagesState.fulfilled, (state, action) => {
        console.log('initializeMessagesState.fulfilled', action.payload)
        state.loading = false
        state.messagesByTopic = action.payload
      })
      .addCase(initializeMessagesState.rejected, (state, action) => {
        state.loading = false
        state.error = action.error.message || 'Failed to load messages'
      })
  }
})

export const {
  setLoading,
  setError,
  setDisplayCount,
  addMessage,
  updateMessage,
  setCurrentTopic,
  clearTopicMessages,
  loadTopicMessages,
  setStreamMessage,
  commitStreamMessage,
  clearStreamMessage
} = messagesSlice.actions

const handleResponseMessageUpdate = (message, topicId, dispatch, getState) => {
  dispatch(setStreamMessage({ topicId, message }))

  // When message is complete, commit to messages and sync with DB
  if (message.status !== 'pending') {
    if (message.status === 'success') {
      EventEmitter.emit(EVENT_NAMES.AI_AUTO_RENAME)
    }

    dispatch(commitStreamMessage({ topicId, messageId: message.id }))

    const state = getState()
    const topicMessages = state.messages.messagesByTopic[topicId]
    if (topicMessages) {
      syncMessagesWithDB(topicId, topicMessages)
    }
  }
}

// Helper function to sync messages with database
const syncMessagesWithDB = async (topicId: string, messages: Message[]) => {
  const dbMessages = convertToDBFormat(messages)
  await db.topics.put({
    id: topicId,
    messages: dbMessages
  })
}

// Modified sendMessage thunk
export const sendMessage =
  (
    content: string,
    assistant: Assistant,
    topic: Topic,
    options?: {
      files?: FileType[]
      knowledgeBaseIds?: string[]
      mentionModels?: Model[]
      resendUserMessage?: Message
      resendAssistantMessage?: Message
      enabledMCPs?: MCPServer[]
    }
  ) =>
  async (dispatch: AppDispatch, getState: () => RootState) => {
    try {
      dispatch(setLoading(true))

      // Initialize topic messages if not exists
      const initialState = getState()
      if (!initialState.messages.messagesByTopic[topic.id]) {
        dispatch(clearTopicMessages(topic.id))
      }

      // 判断是否重发消息
      const isResend = !!options?.resendUserMessage

      // 使用用户消息
      let userMessage: Message
      if (isResend) {
        userMessage = options.resendUserMessage!
      } else {
        // 创建新的用户消息
        userMessage = getUserMessage({ assistant, topic, type: 'text', content })
        if (options?.files) {
          userMessage.files = options.files
        }

        if (options?.knowledgeBaseIds) {
          userMessage.knowledgeBaseIds = options.knowledgeBaseIds
        }

        if (options?.mentionModels) {
          userMessage.mentions = options.mentionModels
        }
<<<<<<< HEAD
        userMessage.usage = await estimateMessageUsage(userMessage)
=======

        if (options?.enabledMCPs) {
          userMessage.enabledMCPs = options.enabledMCPs
        }
>>>>>>> 1eae8f78
      }

      // 如果不是重发，才添加新的用户消息
      if (!isResend) {
        dispatch(addMessage({ topicId: topic.id, messages: userMessage }))
      }

      EventEmitter.emit(EVENT_NAMES.SEND_MESSAGE)

      // 处理助手消息
      // let assistantMessage: Message
      let assistantMessages: Message[] = []

      // 使用助手消息
      if (isResend && options.resendAssistantMessage) {
        // 直接使用传入的助手消息，进行重置
        const messageToReset = options.resendAssistantMessage
        const { model, id } = messageToReset
        const resetMessage = resetAssistantMessage(messageToReset, model)
        // 更新状态
        dispatch(updateMessage({ topicId: topic.id, messageId: id, updates: resetMessage }))

        // 使用重置后的消息
        assistantMessages.push(resetMessage)
      } else {
        // 不是重发情况
        // 为每个被 mention 的模型创建一个助手消息
        if (options?.mentionModels?.length) {
          assistantMessages = options.mentionModels.map((m) => {
            const assistantMessage = getAssistantMessage({ assistant: { ...assistant, model: m }, topic })
            assistantMessage.model = m
            assistantMessage.askId = userMessage.id
            assistantMessage.status = 'sending'
            return assistantMessage
          })
        } else {
          // 创建新的助手消息
          const assistantMessage = getAssistantMessage({ assistant, topic })
          assistantMessage.askId = userMessage.id
          assistantMessage.status = 'sending'
          assistantMessages.push(assistantMessage)
        }
      }

      // Use topic queue to handle request
      const queue = getTopicQueue(topic.id)

      // let assistantMessage: Message | undefined
      if (!isResend) {
        dispatch(addMessage({ topicId: topic.id, messages: assistantMessages }))
      }

      for (const assistantMessage of assistantMessages) {
        // console.log('assistantMessage', assistantMessage)

        // Set as stream message instead of adding to messages
        dispatch(setStreamMessage({ topicId: topic.id, message: assistantMessage }))

        // Sync user message with database
        const state = getState()
        const currentTopicMessages = state.messages.messagesByTopic[topic.id]

        if (currentTopicMessages) {
          await syncMessagesWithDB(topic.id, currentTopicMessages)
        }

        queue.add(async () => {
          try {
            const state = getState()
            const topicMessages = state.messages.messagesByTopic[topic.id]
            if (!topicMessages) {
              dispatch(clearTopicMessages(topic.id))
              return
            }

            const messages = convertToDBFormat(topicMessages)

            // Prepare assistant config
            const assistantWithModel = assistantMessage.model
              ? { ...assistant, model: assistantMessage.model }
              : assistant

            if (topic.prompt) {
              assistantWithModel.prompt = assistantWithModel.prompt
                ? `${assistantWithModel.prompt}\n${topic.prompt}`
                : topic.prompt
            }

            // 节流
            const throttledDispatch = throttle(handleResponseMessageUpdate, 100, { trailing: true }) // 100ms的节流时间应足够平衡用户体验和性能

            await fetchChatCompletion({
              message: { ...assistantMessage },
              messages: messages
                .filter((m) => !m.status?.includes('ing'))
                .slice(
                  0,
                  messages.findIndex((m) => m.id === assistantMessage.id)
                ),
              assistant: assistantWithModel,
              onResponse: async (msg) => {
                // 允许在回调外维护一个最新的消息状态，每次都更新这个对象，但只通过节流函数分发到Redux
                const updatedMsg = { ...msg, status: msg.status || 'pending', content: msg.content || '' }
                // 创建节流函数，限制Redux更新频率
                // 使用节流函数更新Redux
                throttledDispatch({ ...assistantMessage, ...updatedMsg }, topic.id, dispatch, getState)
              }
            })
          } catch (error: any) {
            console.error('Error in chat completion:', error)
            dispatch(
              updateMessage({
                topicId: topic.id,
                messageId: assistantMessage.id,
                updates: { status: 'error', error: { message: error.message } }
              })
            )
            dispatch(clearStreamMessage({ topicId: topic.id, messageId: assistantMessage.id }))
            dispatch(setError(error.message))
          }
        })
      }
    } catch (error: any) {
      console.error('Error in sendMessage:', error)
      dispatch(setError(error.message))
    } finally {
      dispatch(setLoading(false))
    }
  }

// resendMessage thunk，专门用于重发消息和在助手消息下@新模型
// 本质都是重发助手消息,兼容了两种消息类型,以及@新模型(属于追加助手消息之后重发)
export const resendMessage =
  (message: Message, assistant: Assistant, topic: Topic, isMentionModel = false) =>
  async (dispatch: AppDispatch, getState: () => RootState) => {
    try {
      // 获取状态
      const state = getState()
      const topicMessages = state.messages.messagesByTopic[topic.id] || []

      // 如果是用户消息，直接重发
      if (message.role === 'user') {
        // 查找此用户消息对应的助手消息
        const assistantMessage = topicMessages.find((m) => m.role === 'assistant' && m.askId === message.id)

        return dispatch(
          sendMessage(message.content, assistant, topic, {
            resendUserMessage: message,
            resendAssistantMessage: assistantMessage
          })
        )
      }

      // 如果是助手消息，找到对应的用户消息
      const userMessage = topicMessages.find((m) => m.id === message.askId && m.role === 'user')

      if (!userMessage) {
        console.error('Cannot find original user message to resend')
        return dispatch(setError('Cannot find original user message to resend'))
      }

      if (isMentionModel) {
        // @
        return dispatch(
          sendMessage(userMessage.content, assistant, topic, {
            resendUserMessage: userMessage
          })
        )
      }

      dispatch(
        sendMessage(userMessage.content, assistant, topic, {
          resendUserMessage: userMessage,
          resendAssistantMessage: message
        })
      )
    } catch (error: any) {
      console.error('Error in resendMessage:', error)
      dispatch(setError(error.message))
    } finally {
      dispatch(setLoading(false))
    }
  }

// Modified loadTopicMessages thunk
export const loadTopicMessagesThunk = (topicId: string) => async (dispatch: AppDispatch) => {
  try {
    dispatch(setLoading(true))
    const topic = await db.topics.get(topicId)
    const messages = topic?.messages || []

    // Initialize topic messages
    dispatch(clearTopicMessages(topicId))
    dispatch(loadTopicMessages({ topicId, messages }))
    dispatch(setCurrentTopic(topicId))
  } catch (error) {
    dispatch(setError(error instanceof Error ? error.message : 'Failed to load messages'))
  } finally {
    dispatch(setLoading(false))
  }
}

// Modified clearMessages thunk
export const clearTopicMessagesThunk = (topic: Topic) => async (dispatch: AppDispatch) => {
  try {
    dispatch(setLoading(true))

    // Wait for any pending requests to complete
    await waitForTopicQueue(topic.id)

    // Clear the topic's request queue
    clearTopicQueue(topic.id)

    // Clear messages from state and database
    dispatch(clearTopicMessages(topic.id))
    await db.topics.update(topic.id, { messages: [] })

    // Update current topic
    dispatch(setCurrentTopic(topic.id))
  } catch (error) {
    dispatch(setError(error instanceof Error ? error.message : 'Failed to clear messages'))
  } finally {
    dispatch(setLoading(false))
  }
}

// Modified updateMessages thunk
export const updateMessages = (topic: Topic, messages: Message[]) => async (dispatch: AppDispatch) => {
  try {
    dispatch(setLoading(true))
    await db.topics.update(topic.id, { messages })
    dispatch(loadTopicMessages({ topicId: topic.id, messages }))
  } catch (error) {
    dispatch(setError(error instanceof Error ? error.message : 'Failed to update messages'))
  } finally {
    dispatch(setLoading(false))
  }
}

// Selectors
export const selectTopicMessages = createSelector(
  [(state: RootState) => state.messages, (_, topicId: string) => topicId],
  (messagesState, topicId) => {
    const topicMessages = messagesState.messagesByTopic[topicId]

    if (!topicMessages) {
      return []
    }

    return [...topicMessages].sort((a, b) => new Date(a.createdAt).getTime() - new Date(b.createdAt).getTime())
  }
)

export const selectCurrentTopicId = (state: RootState): string => {
  const messagesState = state.messages as MessagesState
  return messagesState?.currentTopic || ''
}

export const selectLoading = (state: RootState): boolean => {
  const messagesState = state.messages as MessagesState
  return messagesState?.loading || false
}

export const selectDisplayCount = (state: RootState): number => {
  const messagesState = state.messages as MessagesState
  return messagesState?.displayCount || 20
}

export const selectError = (state: RootState): string | null => {
  const messagesState = state.messages as MessagesState
  return messagesState?.error || null
}

export const selectStreamMessage = (state: RootState, topicId: string, messageId: string): Message | null => {
  const messagesState = state.messages as MessagesState
  return messagesState.streamMessagesByTopic[topicId]?.[messageId] || null
}

export default messagesSlice.reducer<|MERGE_RESOLUTION|>--- conflicted
+++ resolved
@@ -244,14 +244,11 @@
         if (options?.mentionModels) {
           userMessage.mentions = options.mentionModels
         }
-<<<<<<< HEAD
         userMessage.usage = await estimateMessageUsage(userMessage)
-=======
 
         if (options?.enabledMCPs) {
           userMessage.enabledMCPs = options.enabledMCPs
         }
->>>>>>> 1eae8f78
       }
 
       // 如果不是重发，才添加新的用户消息
