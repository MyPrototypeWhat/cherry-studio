import { createAsyncThunk, createSelector, createSlice, type PayloadAction } from '@reduxjs/toolkit'
import db from '@renderer/databases'
import { autoRenameTopic, TopicManager } from '@renderer/hooks/useTopic'
import { fetchChatCompletion } from '@renderer/services/ApiService'
import { EVENT_NAMES, EventEmitter } from '@renderer/services/EventService'
import { getAssistantMessage, resetAssistantMessage } from '@renderer/services/MessagesService'
import type { AppDispatch, RootState } from '@renderer/store'
import type { Assistant, Message, Topic } from '@renderer/types'
import { Model } from '@renderer/types'
import { clearTopicQueue, getTopicQueue, waitForTopicQueue } from '@renderer/utils/queue'
import { throttle } from 'lodash'

export interface MessagesState {
  messagesByTopic: Record<string, Message[]>
  streamMessagesByTopic: Record<string, Record<string, Message | null>>
  currentTopic: Topic | null
  loadingByTopic: Record<string, boolean> // 每个会话独立的loading状态
  displayCount: number
  error: string | null
}

const initialState: MessagesState = {
  messagesByTopic: {},
  streamMessagesByTopic: {},
  currentTopic: null,
  loadingByTopic: {},
  displayCount: 20,
  error: null
}

// const MAX_RECENT_TOPICS = 10

// // 只初始化最近的会话消息
// export const initializeMessagesState = createAsyncThunk('messages/initialize', async () => {
//   try {
//     // 获取所有会话的基本信息
//     const recentTopics = await TopicManager.getTopicLimit(MAX_RECENT_TOPICS)
//     console.log('recentTopics', recentTopics)
//     const messagesByTopic: Record<string, Message[]> = {}

//     // 只加载最近会话的消息
//     for (const topic of recentTopics) {
//       if (topic.messages && topic.messages.length > 0) {
//         const messages = topic.messages.map((msg) => ({ ...msg }))
//         messagesByTopic[topic.id] = messages
//       }
//     }

//     return messagesByTopic
//   } catch (error) {
//     console.error('Failed to initialize recent messages:', error)
//     return {}
//   }
// })

// 新增准备会话消息的函数，实现懒加载机制
export const prepareTopicMessages = createAsyncThunk(
  'messages/prepareTopic',
  async (topic: Topic, { dispatch, getState }) => {
    try {
      const state = getState() as RootState
      const hasMessageInStore = !!state.messages.messagesByTopic[topic.id]

      // 如果消息不在 Redux store 中，从数据库加载
      if (!hasMessageInStore) {
        // 从数据库加载
        await loadTopicMessagesThunk(topic)(dispatch as AppDispatch)
      }

      // 设置为当前会话
      dispatch(setCurrentTopic(topic))

      return true
    } catch (error) {
      console.error('Failed to prepare topic messages:', error)
      return false
    }
  }
)

const messagesSlice = createSlice({
  name: 'messages',
  initialState,
  reducers: {
    setTopicLoading: (state, action: PayloadAction<{ topicId: string; loading: boolean }>) => {
      const { topicId, loading } = action.payload
      state.loadingByTopic[topicId] = loading
    },
    setError: (state, action: PayloadAction<string | null>) => {
      state.error = action.payload
    },
    setDisplayCount: (state, action: PayloadAction<number>) => {
      state.displayCount = action.payload
    },
    addMessage: (state, action: PayloadAction<{ topicId: string; messages: Message | Message[] }>) => {
      const { topicId, messages } = action.payload
      if (!state.messagesByTopic[topicId]) {
        state.messagesByTopic[topicId] = []
      }
      if (Array.isArray(messages)) {
        // 为了兼容多模型新发消息,一次性添加多个助手消息
        // 不是什么好主意,不符合语义
        state.messagesByTopic[topicId].push(...messages)
      } else {
        // 添加单条消息
        state.messagesByTopic[topicId].push(messages)
      }
    },
    appendMessage: (
      state,
      action: PayloadAction<{ topicId: string; messages: Message | Message[]; position?: number }>
    ) => {
      const { topicId, messages, position } = action.payload
      if (!state.messagesByTopic[topicId]) {
        state.messagesByTopic[topicId] = []
      }

      // 确保消息数组存在并且拿到引用
      const messagesList = state.messagesByTopic[topicId]

      // 要插入的消息
      const messagesToInsert = Array.isArray(messages) ? messages : [messages]

      if (position !== undefined && position >= 0 && position <= messagesList.length) {
        // 如果指定了位置，在特定位置插入消息
        messagesList.splice(position, 0, ...messagesToInsert)
      } else {
        // 否则默认添加到末尾
        messagesList.push(...messagesToInsert)
      }
    },
    updateMessage: (
      state,
      action: PayloadAction<{ topicId: string; messageId: string; updates: Partial<Message> }>
    ) => {
      const { topicId, messageId, updates } = action.payload
      const topicMessages = state.messagesByTopic[topicId]
      if (topicMessages) {
        const message = topicMessages.find((msg) => msg.id === messageId)
        if (message) {
          Object.assign(message, updates)
        }
      }
    },
    setCurrentTopic: (state, action: PayloadAction<Topic | null>) => {
      state.currentTopic = action.payload
    },
    clearTopicMessages: (state, action: PayloadAction<string>) => {
      const topicId = action.payload
      state.messagesByTopic[topicId] = []
      state.error = null
    },
    loadTopicMessages: (state, action: PayloadAction<{ topicId: string; messages: Message[] }>) => {
      const { topicId, messages } = action.payload
      state.messagesByTopic[topicId] = messages
    },
    setStreamMessage: (state, action: PayloadAction<{ topicId: string; message: Message | null }>) => {
      const { topicId, message } = action.payload
      if (!state.streamMessagesByTopic[topicId]) {
        state.streamMessagesByTopic[topicId] = {}
      }
      if (message) {
        state.streamMessagesByTopic[topicId][message.id] = message
      }
    },
    commitStreamMessage: (state, action: PayloadAction<{ topicId: string; messageId: string }>) => {
      const { topicId, messageId } = action.payload
      const streamMessage = state.streamMessagesByTopic[topicId]?.[messageId]

      // 如果没有流消息或不是助手消息，则跳过
      if (!streamMessage || streamMessage.role !== 'assistant') {
        return
      }

      // 确保消息数组存在
      if (!state.messagesByTopic[topicId]) {
        state.messagesByTopic[topicId] = []
      }

      // 尝试找到现有消息
      const existingMessage = state.messagesByTopic[topicId].find(
        (m) => m.role === 'assistant' && m.id === streamMessage.id
      )

      if (existingMessage) {
        // 更新
        Object.assign(existingMessage, streamMessage)
      } else {
        // 添加新消息
        state.messagesByTopic[topicId].push(streamMessage)
      }
      // 删除流状态
      delete state.streamMessagesByTopic[topicId][messageId]
    },
    clearStreamMessage: (state, action: PayloadAction<{ topicId: string; messageId: string }>) => {
      const { topicId, messageId } = action.payload
      if (state.streamMessagesByTopic[topicId]) {
        delete state.streamMessagesByTopic[topicId][messageId]
      }
    }
  }
  // extraReducers: (builder) => {
  //   builder
  //     .addCase(initializeMessagesState.pending, (state) => {
  //       state.error = null
  //     })
  //     .addCase(initializeMessagesState.fulfilled, (state, action) => {
  //       console.log('initializeMessagesState.fulfilled', action.payload)
  //       state.messagesByTopic = action.payload
  //     })
  //     .addCase(initializeMessagesState.rejected, (state, action) => {
  //       state.error = action.error.message || 'Failed to load messages'
  //     })
  // }
})

const handleResponseMessageUpdate = (
  assistant: Assistant,
  message: Message,
  topicId: string,
  dispatch: AppDispatch,
  getState: () => RootState
) => {
  dispatch(setStreamMessage({ topicId, message }))
  if (message.status !== 'pending') {
    // When message is complete, commit to messages and sync with DB
    if (message.status === 'success') {
      autoRenameTopic(assistant, topicId)
    }
    if (message.status !== 'sending') {
      dispatch(commitStreamMessage({ topicId, messageId: message.id }))
      const state = getState()
      const topicMessages = state.messages.messagesByTopic[topicId]
      if (topicMessages) {
        syncMessagesWithDB(topicId, topicMessages)
      }
    }
  }
}

// Helper function to sync messages with database
const syncMessagesWithDB = async (topicId: string, messages: Message[]) => {
  const topic = await db.topics.get(topicId)
  if (topic) {
    await db.topics.update(topicId, {
      messages
    })
  } else {
    await db.topics.add({ id: topicId, messages })
  }
}

// Modified sendMessage thunk
export const sendMessage =
  (
    userMessage: Message,
    assistant: Assistant,
    topic: Topic,
    options?: {
      resendAssistantMessage?: Message | Message[]
      isMentionModel?: boolean
      mentions?: Model[]
    }
  ) =>
  async (dispatch: AppDispatch, getState: () => RootState) => {
    try {
      dispatch(setTopicLoading({ topicId: topic.id, loading: true }))

      // Initialize topic messages if not exists
      const initialState = getState()

      if (!initialState.messages.messagesByTopic[topic.id]) {
        dispatch(clearTopicMessages(topic.id))
      }

      EventEmitter.emit(EVENT_NAMES.SEND_MESSAGE)

      // 处理助手消息
      let assistantMessages: Message[] = []
      if (options?.resendAssistantMessage) {
        // 直接使用传入的助手消息，进行重置
        const messageToReset = options.resendAssistantMessage
        if (Array.isArray(messageToReset)) {
          assistantMessages = messageToReset.map((m) => {
            const { model, id } = m
            const resetMessage = resetAssistantMessage(m, model)
            // 更新状态
            dispatch(updateMessage({ topicId: topic.id, messageId: id, updates: resetMessage }))
            // 使用重置后的消息
            return resetMessage
          })
        } else {
          const { model, id } = messageToReset
          const resetMessage = resetAssistantMessage(messageToReset, model)
          // 更新状态
          dispatch(updateMessage({ topicId: topic.id, messageId: id, updates: resetMessage }))
          // 使用重置后的消息
          assistantMessages.push(resetMessage)
        }
      } else {
        // 为每个被 mention 的模型创建一个助手消息
        if (options?.mentions?.length) {
          assistantMessages = options?.mentions.map((m) => {
            const assistantMessage = getAssistantMessage({ assistant: { ...assistant, model: m }, topic })
            assistantMessage.model = m
            assistantMessage.askId = userMessage.id
            assistantMessage.status = 'sending'
            return assistantMessage
          })
        } else {
          // 创建新的助手消息
          const assistantMessage = getAssistantMessage({ assistant, topic })
          assistantMessage.askId = userMessage.id
          assistantMessage.status = 'sending'
          assistantMessages.push(assistantMessage)
        }

<<<<<<< HEAD
        // 获取当前消息列表
        const currentMessages = getState().messages.messagesByTopic[topic.id]

        // 最后一个具有相同askId的助手消息，在其后插入
        let position: number | undefined
        if (options?.isMentionModel) {
          const lastAssistantIndex = currentMessages.findLastIndex(
            (m) => m.role === 'assistant' && m.askId === userMessage.id
          )
          if (lastAssistantIndex !== -1) {
            position = lastAssistantIndex + 1
          }
        }

=======
>>>>>>> 6238b353
        dispatch(
          appendMessage({
            topicId: topic.id,
            messages: !options?.isMentionModel ? [userMessage, ...assistantMessages] : assistantMessages,
            position
          })
        )
      }
      for (const assistantMessage of assistantMessages) {
        // for of会收到await 影响,在暂停的时候会因为异步的原因有概率拿不到数据
        dispatch(setStreamMessage({ topicId: topic.id, message: assistantMessage }))
      }
      const queue = getTopicQueue(topic.id)

      for (const assistantMessage of assistantMessages) {
        // Set as stream message instead of adding to messages

        // Sync user message with database
        const state = getState()
        const currentTopicMessages = state.messages.messagesByTopic[topic.id]

        if (currentTopicMessages) {
          await syncMessagesWithDB(topic.id, currentTopicMessages)
        }

        // 保证请求有序，防止请求静态，限制并发数量
        queue.add(async () => {
          try {
            const messages = getState().messages.messagesByTopic[topic.id]
            if (!messages) {
              dispatch(clearTopicMessages(topic.id))
              return
            }

            // Prepare assistant config
            const assistantWithModel = assistantMessage.model
              ? { ...assistant, model: assistantMessage.model }
              : assistant

            if (topic.prompt) {
              assistantWithModel.prompt = assistantWithModel.prompt
                ? `${assistantWithModel.prompt}\n${topic.prompt}`
                : topic.prompt
            }

            // 节流
            const throttledDispatch = throttle(handleResponseMessageUpdate, 100, { trailing: true }) // 100ms的节流时间应足够平衡用户体验和性能
            // 寻找当前正在处理的消息在消息列表中的位置
            // const messageIndex = messages.findIndex((m) => m.id === assistantMessage.id)
            const handleMessages = (): Message[] => {
              // 找到对应的用户消息位置
              const userMessageIndex = messages.findIndex((m) => m.id === assistantMessage.askId)

              if (userMessageIndex !== -1) {
                // 先截取到用户消息为止的所有消息，再进行过滤
                const messagesUpToUser = messages.slice(0, userMessageIndex + 1)
                return messagesUpToUser.filter((m) => !m.status?.includes('ing'))
              }

              // 如果找不到对应的用户消息，使用原有逻辑
              // 按理说不会找不到 先注释掉看看
              // if (messageIndex !== -1) {
              //   const messagesUpToAssistant = messages.slice(0, messageIndex)
              //   return messagesUpToAssistant.filter((m) => !m.status?.includes('ing'))
              // }
              // 没有找到消息索引的情况，过滤所有消息
              return messages.filter((m) => !m.status?.includes('ing'))
            }
            await fetchChatCompletion({
              message: { ...assistantMessage },
              messages: handleMessages(),
              assistant: assistantWithModel,
              onResponse: async (msg) => {
                // 允许在回调外维护一个最新的消息状态，每次都更新这个对象，但只通过节流函数分发到Redux
                const updateMessage = { ...msg, status: msg.status || 'pending', content: msg.content || '' }
                // 使用节流函数更新Redux
                throttledDispatch(
                  assistant,
                  {
                    ...assistantMessage,
                    ...updateMessage
                  },
                  topic.id,
                  dispatch,
                  getState
                )
              }
            })
          } catch (error: any) {
            console.error('Error in chat completion:', error)
            dispatch(
              updateMessage({
                topicId: topic.id,
                messageId: assistantMessage.id,
                updates: { status: 'error', error: { message: error.message } }
              })
            )
            dispatch(clearStreamMessage({ topicId: topic.id, messageId: assistantMessage.id }))
            dispatch(setError(error.message))
          }
        })
      }
    } catch (error: any) {
      console.error('Error in sendMessage:', error)
      dispatch(setError(error.message))
      dispatch(setTopicLoading({ topicId: topic.id, loading: false }))
    } finally {
      // 等待所有请求完成,设置loading
      await waitForTopicQueue(topic.id)
      dispatch(setTopicLoading({ topicId: topic.id, loading: false }))
    }
  }

// resendMessage thunk，专门用于重发消息和在助手消息下@新模型
// 本质都是重发助手消息,兼容了两种消息类型,以及@新模型(属于追加助手消息之后重发)
export const resendMessage =
  (message: Message, assistant: Assistant, topic: Topic, isMentionModel = false) =>
  async (dispatch: AppDispatch, getState: () => RootState) => {
    try {
      // 获取状态
      const state = getState()
      const topicMessages = state.messages.messagesByTopic[topic.id] || []

      // 如果是用户消息，直接重发
      if (message.role === 'user') {
        // 查找此用户消息对应的助手消息
<<<<<<< HEAD
        const assistantMessage = topicMessages.filter((m) => m.role === 'assistant' && m.askId === message.id)
=======
        const assistantMessage = topicMessages.find((m) => m.role === 'assistant' && m.askId === message.id)
>>>>>>> 6238b353
        return dispatch(
          sendMessage(message, assistant, topic, {
            resendAssistantMessage: assistantMessage,
            // 用户可能把助手消息删了,然后重新发送用户消息
            // 如果isMentionModel为false,则只会发送add助手消息
            isMentionModel: !assistantMessage
          })
        )
      }

      // 如果是助手消息，找到对应的用户消息
      const userMessage = topicMessages.find((m) => m.id === message.askId && m.role === 'user')
      if (!userMessage) {
        console.error('Cannot find original user message to resend')
        return dispatch(setError('Cannot find original user message to resend'))
      }

      if (isMentionModel) {
        // @,追加助手消息
        return dispatch(sendMessage(userMessage, assistant, topic, { isMentionModel }))
      }

      console.log('assistantMessage', message)
      dispatch(
        sendMessage(userMessage, assistant, topic, {
          resendAssistantMessage: message
        })
      )
    } catch (error: any) {
      console.error('Error in resendMessage:', error)
      dispatch(setError(error.message))
    }
  }

// Modified loadTopicMessages thunk
export const loadTopicMessagesThunk = (topic: Topic) => async (dispatch: AppDispatch) => {
  // 设置会话的loading状态
  dispatch(setTopicLoading({ topicId: topic.id, loading: true }))
  dispatch(setCurrentTopic(topic))
  try {
    // 使用 getTopic 获取会话对象
    const topicWithDB = await TopicManager.getTopic(topic.id)
    if (topicWithDB) {
      // 如果数据库中有会话，加载消息，保存会话
      dispatch(loadTopicMessages({ topicId: topic.id, messages: topicWithDB.messages }))
    }
  } catch (error) {
    dispatch(setError(error instanceof Error ? error.message : 'Failed to load messages'))
  } finally {
    // 清除会话的loading状态
    dispatch(setTopicLoading({ topicId: topic.id, loading: false }))
  }
}
// Modified clearMessages thunk
export const clearTopicMessagesThunk = (topic: Topic) => async (dispatch: AppDispatch) => {
  try {
    // 设置会话的loading状态
    dispatch(setTopicLoading({ topicId: topic.id, loading: true }))

    // Wait for any pending requests to complete
    await waitForTopicQueue(topic.id)

    // Clear the topic's request queue
    clearTopicQueue(topic.id)

    // Clear messages from state and database
    dispatch(clearTopicMessages(topic.id))
    await db.topics.update(topic.id, { messages: [] })

    // Update current topic
    dispatch(setCurrentTopic(topic))
  } catch (error) {
    dispatch(setError(error instanceof Error ? error.message : 'Failed to clear messages'))
  } finally {
    // 清除会话的loading状态
    dispatch(setTopicLoading({ topicId: topic.id, loading: false }))
  }
}

// 修改的 updateMessages thunk，同时更新缓存
export const updateMessages = (topic: Topic, messages: Message[]) => async (dispatch: AppDispatch) => {
  try {
    // 更新数据库
    await db.topics.update(topic.id, { messages })

    // 更新 Redux store
    dispatch(loadTopicMessages({ topicId: topic.id, messages }))
  } catch (error) {
    dispatch(setError(error instanceof Error ? error.message : 'Failed to update messages'))
  }
}

// Selectors
export const selectCurrentTopicId = (state: RootState): string | null => {
  const messagesState = state.messages
  return messagesState.currentTopic?.id ?? null
}

export const selectTopicMessages = createSelector(
  [(state: RootState) => state.messages.messagesByTopic, (_, topicId: string) => topicId],
  (messagesByTopic, topicId) => (topicId ? (messagesByTopic[topicId] ?? []) : [])
)

// 获取特定话题的loading状态
export const selectTopicLoading = (state: RootState, topicId?: string): boolean => {
  const messagesState = state.messages as MessagesState
  const currentTopicId = topicId || messagesState.currentTopic?.id || ''
  return currentTopicId ? (messagesState.loadingByTopic[currentTopicId] ?? false) : false
}

export const selectDisplayCount = (state: RootState): number => {
  const messagesState = state.messages as MessagesState
  return messagesState?.displayCount || 20
}

export const selectError = (state: RootState): string | null => {
  const messagesState = state.messages as MessagesState
  return messagesState?.error || null
}

export const selectStreamMessage = (state: RootState, topicId: string, messageId: string): Message | null => {
  const messagesState = state.messages as MessagesState
  return messagesState.streamMessagesByTopic[topicId]?.[messageId] || null
}

export const {
  setTopicLoading,
  setError,
  setDisplayCount,
  addMessage,
  updateMessage,
  setCurrentTopic,
  clearTopicMessages,
  loadTopicMessages,
  setStreamMessage,
  commitStreamMessage,
  clearStreamMessage,
  appendMessage
} = messagesSlice.actions

export default messagesSlice.reducer<|MERGE_RESOLUTION|>--- conflicted
+++ resolved
@@ -315,7 +315,6 @@
           assistantMessages.push(assistantMessage)
         }
 
-<<<<<<< HEAD
         // 获取当前消息列表
         const currentMessages = getState().messages.messagesByTopic[topic.id]
 
@@ -330,8 +329,6 @@
           }
         }
 
-=======
->>>>>>> 6238b353
         dispatch(
           appendMessage({
             topicId: topic.id,
@@ -458,11 +455,7 @@
       // 如果是用户消息，直接重发
       if (message.role === 'user') {
         // 查找此用户消息对应的助手消息
-<<<<<<< HEAD
         const assistantMessage = topicMessages.filter((m) => m.role === 'assistant' && m.askId === message.id)
-=======
-        const assistantMessage = topicMessages.find((m) => m.role === 'assistant' && m.askId === message.id)
->>>>>>> 6238b353
         return dispatch(
           sendMessage(message, assistant, topic, {
             resendAssistantMessage: assistantMessage,
