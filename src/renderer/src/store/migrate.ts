--- conflicted
+++ resolved
@@ -1143,7 +1143,15 @@
   },
   '87': (state: RootState) => {
     try {
-<<<<<<< HEAD
+      state.settings.maxKeepAliveMinapps = 3
+      state.settings.showOpenedMinappsInSidebar = true
+      return state
+    } catch (error) {
+      return state
+    }
+  },
+  '88': (state: RootState) => {
+    try {
       if (state?.mcp?.servers) {
         const hasAutoInstall = state.mcp.servers.some((server) => server.name === 'mcp-auto-install')
         if (!hasAutoInstall) {
@@ -1157,14 +1165,6 @@
     }
 
     return state
-=======
-      state.settings.maxKeepAliveMinapps = 3
-      state.settings.showOpenedMinappsInSidebar = true
-      return state
-    } catch (error) {
-      return state
-    }
->>>>>>> a2f90679
   }
 }
 
