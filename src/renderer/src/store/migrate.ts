import { isMac } from '@renderer/config/constant'
import { DEFAULT_MIN_APPS } from '@renderer/config/minapps'
import { SYSTEM_MODELS } from '@renderer/config/models'
import { TRANSLATE_PROMPT } from '@renderer/config/prompts'
import db from '@renderer/databases'
import i18n from '@renderer/i18n'
import { Assistant } from '@renderer/types'
import { getDefaultGroupName, getLeadingEmoji, runAsyncFunction, uuid } from '@renderer/utils'
import { isEmpty } from 'lodash'
import { createMigrate } from 'redux-persist'

import { RootState } from '.'
import { DEFAULT_SIDEBAR_ICONS } from './settings'

// remove logo base64 data to reduce the size of the state
function removeMiniAppIconsFromState(state: RootState) {
  if (state.minapps) {
    state.minapps.enabled = state.minapps.enabled.map((app) => ({ ...app, logo: undefined }))
    state.minapps.disabled = state.minapps.disabled.map((app) => ({ ...app, logo: undefined }))
    state.minapps.pinned = state.minapps.pinned.map((app) => ({ ...app, logo: undefined }))
  }
}

const migrateConfig = {
  '2': (state: RootState) => {
    return {
      ...state,
      llm: {
        ...state.llm,
        providers: [
          ...state.llm.providers,
          {
            id: 'yi',
            name: 'Yi',
            apiKey: '',
            apiHost: 'https://api.lingyiwanwu.com',
            isSystem: true,
            models: SYSTEM_MODELS.yi
          }
        ]
      }
    }
  },
  '3': (state: RootState) => {
    return {
      ...state,
      llm: {
        ...state.llm,
        providers: [
          ...state.llm.providers,
          {
            id: 'zhipu',
            name: 'ZhiPu',
            apiKey: '',
            apiHost: 'https://open.bigmodel.cn/api/paas/v4/',
            isSystem: true,
            models: SYSTEM_MODELS.zhipu
          }
        ]
      }
    }
  },
  '4': (state: RootState) => {
    return {
      ...state,
      llm: {
        ...state.llm,
        providers: [
          ...state.llm.providers,
          {
            id: 'ollama',
            name: 'Ollama',
            apiKey: '',
            apiHost: 'http://localhost:11434',
            isSystem: true,
            models: []
          }
        ]
      }
    }
  },
  '5': (state: RootState) => {
    return {
      ...state,
      llm: {
        ...state.llm,
        providers: [
          ...state.llm.providers,
          {
            id: 'moonshot',
            name: 'Moonshot',
            apiKey: '',
            apiHost: 'https://api.moonshot.cn',
            isSystem: true,
            models: SYSTEM_MODELS.moonshot
          }
        ]
      }
    }
  },
  '6': (state: RootState) => {
    return {
      ...state,
      llm: {
        ...state.llm,
        providers: [
          ...state.llm.providers,
          {
            id: 'openrouter',
            name: 'OpenRouter',
            apiKey: '',
            apiHost: 'https://openrouter.ai/api/v1/',
            models: SYSTEM_MODELS.openrouter,
            isSystem: true
          }
        ]
      }
    }
  },
  '7': (state: RootState) => {
    return {
      ...state,
      settings: {
        ...state.settings,
        language: navigator.language
      }
    }
  },
  '8': (state: RootState) => {
    const fixAssistantName = (assistant: Assistant) => {
      if (isEmpty(assistant.name)) {
        assistant.name = i18n.t(`assistant.${assistant.id}.name`)
      }

      assistant.topics = assistant.topics.map((topic) => {
        if (isEmpty(topic.name)) {
          topic.name = i18n.t(`assistant.${assistant.id}.topic.name`)
        }
        return topic
      })

      return assistant
    }

    return {
      ...state,
      assistants: {
        ...state.assistants,
        defaultAssistant: fixAssistantName(state.assistants.defaultAssistant),
        assistants: state.assistants.assistants.map((assistant) => fixAssistantName(assistant))
      }
    }
  },
  '9': (state: RootState) => {
    return {
      ...state,
      llm: {
        ...state.llm,
        providers: state.llm.providers.map((provider) => {
          if (provider.id === 'zhipu' && provider.models[0] && provider.models[0].id === 'llama3-70b-8192') {
            provider.models = SYSTEM_MODELS.zhipu
          }
          return provider
        })
      }
    }
  },
  '10': (state: RootState) => {
    return {
      ...state,
      llm: {
        ...state.llm,
        providers: [
          ...state.llm.providers,
          {
            id: 'baichuan',
            name: 'BAICHUAN AI',
            apiKey: '',
            apiHost: 'https://api.baichuan-ai.com',
            models: SYSTEM_MODELS.baichuan,
            isSystem: true,
            enabled: false
          }
        ]
      }
    }
  },
  '11': (state: RootState) => {
    return {
      ...state,
      llm: {
        ...state.llm,
        providers: [
          ...state.llm.providers,
          {
            id: 'dashscope',
            name: 'DashScope',
            apiKey: '',
            apiHost: 'https://dashscope.aliyuncs.com/compatible-mode/v1/',
            models: SYSTEM_MODELS.bailian,
            isSystem: true,
            enabled: false
          },
          {
            id: 'anthropic',
            name: 'Anthropic',
            apiKey: '',
            apiHost: 'https://api.anthropic.com/',
            models: SYSTEM_MODELS.anthropic,
            isSystem: true,
            enabled: false
          }
        ]
      }
    }
  },
  '12': (state: RootState) => {
    return {
      ...state,
      llm: {
        ...state.llm,
        providers: [
          ...state.llm.providers,
          {
            id: 'aihubmix',
            name: 'AiHubMix',
            apiKey: '',
            apiHost: 'https://aihubmix.com',
            models: SYSTEM_MODELS.aihubmix,
            isSystem: true,
            enabled: false
          }
        ]
      }
    }
  },
  '13': (state: RootState) => {
    return {
      ...state,
      assistants: {
        ...state.assistants,
        defaultAssistant: {
          ...state.assistants.defaultAssistant,
          name: ['Default Assistant', '默认助手'].includes(state.assistants.defaultAssistant.name)
            ? i18n.t(`assistant.default.name`)
            : state.assistants.defaultAssistant.name
        }
      }
    }
  },
  '14': (state: RootState) => {
    return {
      ...state,
      settings: {
        ...state.settings,
        showAssistants: true,
        proxyUrl: undefined
      }
    }
  },
  '15': (state: RootState) => {
    return {
      ...state,
      settings: {
        ...state.settings,
        userName: '',
        showMessageDivider: true
      }
    }
  },
  '16': (state: RootState) => {
    return {
      ...state,
      settings: {
        ...state.settings,
        messageFont: 'system',
        showInputEstimatedTokens: false
      }
    }
  },
  '17': (state: RootState) => {
    return {
      ...state,
      settings: {
        ...state.settings,
        theme: 'auto'
      }
    }
  },
  '19': (state: RootState) => {
    return {
      ...state,
      agents: {
        agents: []
      },
      llm: {
        ...state.llm,
        settings: {
          ollama: {
            keepAliveTime: 5
          }
        }
      }
    }
  },
  '20': (state: RootState) => {
    return {
      ...state,
      settings: {
        ...state.settings,
        fontSize: 14
      }
    }
  },
  '21': (state: RootState) => {
    return {
      ...state,
      llm: {
        ...state.llm,
        providers: [
          ...state.llm.providers,
          {
            id: 'gemini',
            name: 'Gemini',
            apiKey: '',
            apiHost: 'https://generativelanguage.googleapis.com',
            models: SYSTEM_MODELS.gemini,
            isSystem: true,
            enabled: false
          },
          {
            id: 'stepfun',
            name: 'StepFun',
            apiKey: '',
            apiHost: 'https://api.stepfun.com',
            models: SYSTEM_MODELS.stepfun,
            isSystem: true,
            enabled: false
          },
          {
            id: 'doubao',
            name: 'doubao',
            apiKey: '',
            apiHost: 'https://ark.cn-beijing.volces.com/api/v3/',
            models: SYSTEM_MODELS.doubao,
            isSystem: true,
            enabled: false
          },
          {
            id: 'graphrag-kylin-mountain',
            name: 'GraphRAG',
            apiKey: '',
            apiHost: '',
            models: [],
            isSystem: true,
            enabled: false
          }
        ]
      }
    }
  },
  '22': (state: RootState) => {
    return {
      ...state,
      llm: {
        ...state.llm,
        providers: [
          ...state.llm.providers,
          {
            id: 'minimax',
            name: 'MiniMax',
            apiKey: '',
            apiHost: 'https://api.minimax.chat/v1/',
            models: SYSTEM_MODELS.minimax,
            isSystem: true,
            enabled: false
          }
        ]
      }
    }
  },
  '23': (state: RootState) => {
    return {
      ...state,
      settings: {
        ...state.settings,
        showTopics: true,
        windowStyle: 'transparent'
      }
    }
  },
  '24': (state: RootState) => {
    return {
      ...state,
      assistants: {
        ...state.assistants,
        assistants: state.assistants.assistants.map((assistant) => ({
          ...assistant,
          topics: assistant.topics.map((topic) => ({
            ...topic,
            createdAt: new Date().toISOString(),
            updatedAt: new Date().toISOString()
          }))
        }))
      },
      settings: {
        ...state.settings,
        topicPosition: 'right'
      }
    }
  },
  '25': (state: RootState) => {
    return {
      ...state,
      llm: {
        ...state.llm,
        providers: [
          ...state.llm.providers,
          {
            id: 'github',
            name: 'Github Models',
            apiKey: '',
            apiHost: 'https://models.inference.ai.azure.com/',
            models: SYSTEM_MODELS.github,
            isSystem: true,
            enabled: false
          }
        ]
      }
    }
  },
  '26': (state: RootState) => {
    return {
      ...state,
      llm: {
        ...state.llm,
        providers: [
          ...state.llm.providers,
          {
            id: 'ocoolai',
            name: 'ocoolAI',
            apiKey: '',
            apiHost: 'https://one.ooo.cool',
            models: [],
            isSystem: true,
            enabled: false
          }
        ]
      }
    }
  },
  '27': (state: RootState) => {
    return {
      ...state,
      settings: {
        ...state.settings,
        renderInputMessageAsMarkdown: true
      }
    }
  },
  '28': (state: RootState) => {
    return {
      ...state,
      llm: {
        ...state.llm,
        providers: [
          ...state.llm.providers,
          {
            id: 'together',
            name: 'Together',
            apiKey: '',
            apiHost: 'https://api.together.xyz',
            models: SYSTEM_MODELS.together,
            isSystem: true,
            enabled: false
          },
          {
            id: 'fireworks',
            name: 'Fireworks',
            apiKey: '',
            apiHost: 'https://api.fireworks.ai/inference',
            models: SYSTEM_MODELS.fireworks,
            isSystem: true,
            enabled: false
          },
          {
            id: 'zhinao',
            name: 'zhinao',
            apiKey: '',
            apiHost: 'https://api.360.cn',
            models: SYSTEM_MODELS.zhinao,
            isSystem: true,
            enabled: false
          },
          {
            id: 'hunyuan',
            name: 'hunyuan',
            apiKey: '',
            apiHost: 'https://api.hunyuan.cloud.tencent.com',
            models: SYSTEM_MODELS.hunyuan,
            isSystem: true,
            enabled: false
          },
          {
            id: 'nvidia',
            name: 'Nvidia',
            apiKey: '',
            apiHost: 'https://integrate.api.nvidia.com',
            models: SYSTEM_MODELS.nvidia,
            isSystem: true,
            enabled: false
          }
        ]
      }
    }
  },
  '29': (state: RootState) => {
    return {
      ...state,
      assistants: {
        ...state.assistants,
        assistants: state.assistants.assistants.map((assistant) => {
          assistant.topics = assistant.topics.map((topic) => ({
            ...topic,
            assistantId: assistant.id
          }))
          return assistant
        })
      }
    }
  },
  '30': (state: RootState) => {
    return {
      ...state,
      llm: {
        ...state.llm,
        providers: [
          ...state.llm.providers,
          {
            id: 'azure-openai',
            name: 'Azure OpenAI',
            apiKey: '',
            apiHost: '',
            apiVersion: '',
            models: SYSTEM_MODELS['azure-openai'],
            isSystem: true,
            enabled: false
          }
        ]
      }
    }
  },
  '31': (state: RootState) => {
    return {
      ...state,
      llm: {
        ...state.llm,
        providers: state.llm.providers.map((provider) => {
          if (provider.id === 'azure-openai') {
            provider.models = provider.models.map((model) => ({ ...model, provider: 'azure-openai' }))
          }
          return provider
        })
      }
    }
  },
  '32': (state: RootState) => {
    return {
      ...state,
      llm: {
        ...state.llm,
        providers: [
          ...state.llm.providers,
          {
            id: 'hunyuan',
            name: 'Hunyuan',
            apiKey: '',
            apiHost: 'https://api.hunyuan.cloud.tencent.com',
            models: SYSTEM_MODELS.hunyuan,
            isSystem: true,
            enabled: false
          }
        ]
      }
    }
  },
  '33': (state: RootState) => {
    state.assistants.defaultAssistant.type = 'assistant'

    state.agents.agents.forEach((agent) => {
      agent.type = 'agent'
      // @ts-ignore eslint-disable-next-line
      delete agent.group
    })

    return {
      ...state,
      assistants: {
        ...state.assistants,
        assistants: [...state.assistants.assistants].map((assistant) => {
          // @ts-ignore eslint-disable-next-line
          delete assistant.group
          return {
            ...assistant,
            id: assistant.id.length === 36 ? assistant.id : uuid(),
            type: assistant.type === 'system' ? assistant.type : 'assistant'
          }
        })
      }
    }
  },
  '34': (state: RootState) => {
    state.assistants.assistants.forEach((assistant) => {
      assistant.topics.forEach((topic) => {
        topic.assistantId = assistant.id
        runAsyncFunction(async () => {
          const _topic = await db.topics.get(topic.id)
          if (_topic) {
            const messages = (_topic?.messages || []).map((message) => ({ ...message, assistantId: assistant.id }))
            db.topics.put({ ..._topic, messages }, topic.id)
          }
        })
      })
    })
    return state
  },
  '35': (state: RootState) => {
    state.settings.mathEngine = 'KaTeX'
    return state
  },
  '36': (state: RootState) => {
    state.settings.topicPosition = 'left'
    return state
  },
  '37': (state: RootState) => {
    state.settings.messageStyle = 'plain'
    return state
  },
  '38': (state: RootState) => {
    return {
      ...state,
      llm: {
        ...state.llm,
        providers: [
          ...state.llm.providers,
          {
            id: 'grok',
            name: 'Grok',
            apiKey: '',
            apiHost: 'https://api.x.ai',
            models: SYSTEM_MODELS.grok,
            isSystem: true,
            enabled: false
          },
          {
            id: 'hyperbolic',
            name: 'Hyperbolic',
            apiKey: '',
            apiHost: 'https://api.hyperbolic.xyz',
            models: SYSTEM_MODELS.hyperbolic,
            isSystem: true,
            enabled: false
          },
          {
            id: 'mistral',
            name: 'Mistral',
            apiKey: '',
            apiHost: 'https://api.mistral.ai',
            models: SYSTEM_MODELS.mistral,
            isSystem: true,
            enabled: false
          }
        ]
      }
    }
  },
  '39': (state: RootState) => {
    state.settings.codeStyle = 'auto'
    return state
  },
  '40': (state: RootState) => {
    state.settings.tray = true
    return state
  },
  '41': (state: RootState) => {
    state.llm.providers.forEach((provider) => {
      if (provider.id === 'gemini') {
        provider.type = 'gemini'
      } else if (provider.id === 'anthropic') {
        provider.type = 'anthropic'
      } else {
        provider.type = 'openai'
      }
    })
    return state
  },
  '42': (state: RootState) => {
    state.settings.proxyMode = state.settings.proxyUrl ? 'custom' : 'none'
    return state
  },
  '43': (state: RootState) => {
    if (state.settings.proxyMode === 'none') {
      state.settings.proxyMode = 'system'
    }
    return state
  },
  '44': (state: RootState) => {
    state.settings.translateModelPrompt = TRANSLATE_PROMPT
    return state
  },
  '45': (state: RootState) => {
    state.settings.enableTopicNaming = true
    return state
  },
  '46': (state: RootState) => {
    if (
      state.settings?.translateModelPrompt?.includes(
        'If the target language is the same as the source language, do not translate'
      )
    ) {
      state.settings.translateModelPrompt = TRANSLATE_PROMPT
    }
    return state
  },
  '47': (state: RootState) => {
    state.llm.providers.forEach((provider) => {
      provider.models.forEach((model) => {
        model.group = getDefaultGroupName(model.id)
      })
    })
    return state
  },
  '48': (state: RootState) => {
    if (state.shortcuts) {
      state.shortcuts.shortcuts.forEach((shortcut) => {
        shortcut.system = shortcut.key !== 'new_topic'
      })
      state.shortcuts.shortcuts.push({
        key: 'toggle_show_assistants',
        shortcut: [isMac ? 'Command' : 'Ctrl', '['],
        editable: true,
        enabled: true,
        system: false
      })
      state.shortcuts.shortcuts.push({
        key: 'toggle_show_topics',
        shortcut: [isMac ? 'Command' : 'Ctrl', ']'],
        editable: true,
        enabled: true,
        system: false
      })
    }
    return state
  },
  '49': (state: RootState) => {
    state.settings.pasteLongTextThreshold = 1500
    if (state.shortcuts) {
      state.shortcuts.shortcuts = [
        ...state.shortcuts.shortcuts,
        {
          key: 'copy_last_message',
          shortcut: [isMac ? 'Command' : 'Ctrl', 'Shift', 'C'],
          editable: true,
          enabled: false,
          system: false
        }
      ]
    }
    return state
  },
  '50': (state: RootState) => {
    state.llm.providers.push({
      id: 'jina',
      name: 'Jina',
      type: 'openai',
      apiKey: '',
      apiHost: 'https://api.jina.ai',
      models: SYSTEM_MODELS.jina,
      isSystem: true,
      enabled: false
    })
    return state
  },
  '51': (state: RootState) => {
    state.settings.topicNamingPrompt = ''
    return state
  },
  '54': (state: RootState) => {
    if (state.shortcuts) {
      state.shortcuts.shortcuts.push({
        key: 'search_message',
        shortcut: [isMac ? 'Command' : 'Ctrl', 'F'],
        editable: true,
        enabled: true,
        system: false
      })
    }
    state.settings.sidebarIcons = {
      visible: DEFAULT_SIDEBAR_ICONS,
      disabled: []
    }
    return state
  },
  '55': (state: RootState) => {
    if (!state.settings.sidebarIcons) {
      state.settings.sidebarIcons = {
        visible: DEFAULT_SIDEBAR_ICONS,
        disabled: []
      }
    }
    return state
  },
  '56': (state: RootState) => {
    state.llm.providers.push({
      id: 'qwenlm',
      name: 'QwenLM',
      type: 'qwenlm',
      apiKey: '',
      apiHost: 'https://chat.qwenlm.ai/api/',
      models: SYSTEM_MODELS.qwenlm,
      isSystem: true,
      enabled: false
    })
    return state
  },
  '57': (state: RootState) => {
    if (state.shortcuts) {
      state.shortcuts.shortcuts.push({
        key: 'mini_window',
        shortcut: [isMac ? 'Command' : 'Ctrl', 'E'],
        editable: true,
        enabled: false,
        system: true
      })
    }

    removeMiniAppIconsFromState(state)

    state.llm.providers.forEach((provider) => {
      if (provider.id === 'qwenlm') {
        provider.type = 'qwenlm'
      }
    })

    state.settings.enableQuickAssistant = false
    state.settings.clickTrayToShowQuickAssistant = true

    return state
  },
  '58': (state: RootState) => {
    if (state.shortcuts) {
      state.shortcuts.shortcuts.push(
        {
          key: 'clear_topic',
          shortcut: [isMac ? 'Command' : 'Ctrl', 'L'],
          editable: true,
          enabled: true,
          system: false
        },
        {
          key: 'toggle_new_context',
          shortcut: [isMac ? 'Command' : 'Ctrl', 'R'],
          editable: true,
          enabled: true,
          system: false
        }
      )
    }
    return state
  },
  '59': (state: RootState) => {
    if (state.minapps) {
      const flowith = DEFAULT_MIN_APPS.find((app) => app.id === 'flowith')
      if (flowith) {
        state.minapps.enabled.push(flowith)
      }
    }
    removeMiniAppIconsFromState(state)
    return state
  },
  '60': (state: RootState) => {
    state.settings.multiModelMessageStyle = 'fold'
    return state
  },
  '61': (state: RootState) => {
    state.llm.providers.forEach((provider) => {
      if (provider.id === 'qwenlm') {
        provider.type = 'qwenlm'
      }
    })
    return state
  },
  '62': (state: RootState) => {
    state.llm.providers.forEach((provider) => {
      if (provider.id === 'azure-openai') {
        provider.type = 'azure-openai'
      }
    })
    state.settings.translateModelPrompt = TRANSLATE_PROMPT
    return state
  },
  '63': (state: RootState) => {
    if (state.minapps) {
      const mintop = DEFAULT_MIN_APPS.find((app) => app.id === '3mintop')
      if (mintop) {
        state.minapps.enabled.push(mintop)
      }
    }
    return state
  },
  '64': (state: RootState) => {
    state.llm.providers = state.llm.providers.filter((provider) => provider.id !== 'qwenlm')
    state.llm.providers.push({
      id: 'baidu-cloud',
      name: 'Baidu Cloud',
      type: 'openai',
      apiKey: '',
      apiHost: 'https://qianfan.baidubce.com/v2/',
      models: SYSTEM_MODELS['baidu-cloud'],
      isSystem: true,
      enabled: false
    })
    return state
  },
  '65': (state: RootState) => {
    state.settings.targetLanguage = 'english'
    return state
  },
  '66': (state: RootState) => {
    state.llm.providers.push(
      {
        id: 'gitee-ai',
        name: 'gitee ai',
        type: 'openai',
        apiKey: '',
        apiHost: 'https://ai.gitee.com',
        models: SYSTEM_MODELS['gitee-ai'],
        isSystem: true,
        enabled: false
      },
      {
        id: 'ppio',
        name: 'PPIO',
        type: 'openai',
        apiKey: '',
        apiHost: 'https://api.ppinfra.com/v3/openai',
        models: SYSTEM_MODELS.ppio,
        isSystem: true,
        enabled: false
      }
    )

    state.llm.providers = state.llm.providers.filter((provider) => provider.id !== 'graphrag-kylin-mountain')

    if (state.minapps) {
      const aistudio = DEFAULT_MIN_APPS.find((app) => app.id === 'aistudio')
      if (aistudio) {
        state.minapps.enabled.push(aistudio)
      }
    }

    return state
  },
  '67': (state: RootState) => {
    if (state.minapps) {
      const xiaoyi = DEFAULT_MIN_APPS.find((app) => app.id === 'xiaoyi')
      if (xiaoyi) {
        state.minapps.enabled.push(xiaoyi)
      }
    }

    state.llm.providers.push(
      {
        id: 'modelscope',
        name: 'ModelScope',
        type: 'openai',
        apiKey: '',
        apiHost: 'https://api-inference.modelscope.cn/v1/',
        models: SYSTEM_MODELS.modelscope,
        isSystem: true,
        enabled: false
      },
      {
        id: 'lmstudio',
        name: 'LM Studio',
        type: 'openai',
        apiKey: '',
        apiHost: 'http://localhost:1234',
        models: SYSTEM_MODELS.lmstudio,
        isSystem: true,
        enabled: false
      },
      {
        id: 'perplexity',
        name: 'Perplexity',
        type: 'openai',
        apiKey: '',
        apiHost: 'https://api.perplexity.ai/',
        models: SYSTEM_MODELS.perplexity,
        isSystem: true,
        enabled: false
      },
      {
        id: 'infini',
        name: 'Infini',
        type: 'openai',
        apiKey: '',
        apiHost: 'https://cloud.infini-ai.com/maas',
        models: SYSTEM_MODELS.infini,
        isSystem: true,
        enabled: false
      },
      {
        id: 'dmxapi',
        name: 'DMXAPI',
        type: 'openai',
        apiKey: '',
        apiHost: 'https://api.dmxapi.com',
        models: SYSTEM_MODELS.dmxapi,
        isSystem: true,
        enabled: false
      }
    )

    state.llm.settings.lmstudio = {
      keepAliveTime: 5
    }

    return state
  },
  '68': (state: RootState) => {
    if (state.minapps) {
      const notebooklm = DEFAULT_MIN_APPS.find((app) => app.id === 'notebooklm')
      if (notebooklm) {
        state.minapps.enabled.push(notebooklm)
      }
    }

    if (!state.llm.providers.find((provider) => provider.id === 'modelscope')) {
      state.llm.providers.push({
        id: 'modelscope',
        name: 'ModelScope',
        type: 'openai',
        apiKey: '',
        apiHost: 'https://api-inference.modelscope.cn/v1/',
        models: SYSTEM_MODELS.modelscope,
        isSystem: true,
        enabled: false
      })
    }

    if (!state.llm.providers.find((provider) => provider.id === 'lmstudio')) {
      state.llm.providers.push({
        id: 'lmstudio',
        name: 'LM Studio',
        type: 'openai',
        apiKey: '',
        apiHost: 'http://localhost:1234',
        models: SYSTEM_MODELS.lmstudio,
        isSystem: true,
        enabled: false
      })
    }

    return state
  },
  '69': (state: RootState) => {
    if (state.minapps) {
      const coze = DEFAULT_MIN_APPS.find((app) => app.id === 'coze')
      if (coze) {
        state.minapps.enabled.push(coze)
      }
    }
    state.settings.gridColumns = 2
    state.settings.gridPopoverTrigger = 'hover'
    return state
  },
  '70': (state: RootState) => {
    state.llm.providers.forEach((provider) => {
      if (provider.id === 'dmxapi') {
        provider.apiHost = 'https://www.dmxapi.cn'
      }
    })
    return state
  },
  '71': (state: RootState) => {
    const appIds = ['dify', 'wpslingxi', 'lechat', 'abacus', 'lambdachat', 'baidu-ai-search']

    if (state.minapps) {
      appIds.forEach((id) => {
        const app = DEFAULT_MIN_APPS.find((app) => app.id === id)
        if (app) {
          state.minapps.enabled.push(app)
        }
      })
      // remove zhihu-zhiada
      state.minapps.enabled = state.minapps.enabled.filter((app) => app.id !== 'zhihu-zhiada')
      state.minapps.disabled = state.minapps.disabled.filter((app) => app.id !== 'zhihu-zhiada')
    }

    state.settings.thoughtAutoCollapse = true

    return state
  },
  '72': (state: RootState) => {
    if (state.minapps) {
      const monica = DEFAULT_MIN_APPS.find((app) => app.id === 'monica')
      if (monica) {
        state.minapps.enabled.push(monica)
      }
    }

    // remove duplicate lmstudio providers
    const emptyLmStudioProviderIndex = state.llm.providers.findLastIndex(
      (provider) => provider.id === 'lmstudio' && provider.models.length === 0
    )

    if (emptyLmStudioProviderIndex !== -1) {
      state.llm.providers.splice(emptyLmStudioProviderIndex, 1)
    }

    return state
  },
  '73': (state: RootState) => {
    if (state.websearch) {
      state.websearch.searchWithTime = true
      state.websearch.maxResults = 5
      state.websearch.excludeDomains = []
    }

    if (!state.llm.providers.find((provider) => provider.id === 'lmstudio')) {
      state.llm.providers.push({
        id: 'lmstudio',
        name: 'LM Studio',
        type: 'openai',
        apiKey: '',
        apiHost: 'http://localhost:1234',
        models: SYSTEM_MODELS.lmstudio,
        isSystem: true,
        enabled: false
      })
    }

    state.llm.providers.splice(1, 0, {
      id: 'o3',
      name: 'O3',
      apiKey: '',
      apiHost: 'https://api.o3.fan',
      models: SYSTEM_MODELS.o3,
      isSystem: true,
      type: 'openai',
      enabled: false
    })

    state.assistants.assistants.forEach((assistant) => {
      const leadingEmoji = getLeadingEmoji(assistant.name)
      if (leadingEmoji) {
        assistant.emoji = leadingEmoji
        assistant.name = assistant.name.replace(leadingEmoji, '').trim()
      }
    })

    state.agents.agents.forEach((agent) => {
      const leadingEmoji = getLeadingEmoji(agent.name)
      if (leadingEmoji) {
        agent.emoji = leadingEmoji
        agent.name = agent.name.replace(leadingEmoji, '').trim()
      }
    })

    const defaultAssistantEmoji = getLeadingEmoji(state.assistants.defaultAssistant.name)

    if (defaultAssistantEmoji) {
      state.assistants.defaultAssistant.emoji = defaultAssistantEmoji
      state.assistants.defaultAssistant.name = state.assistants.defaultAssistant.name
        .replace(defaultAssistantEmoji, '')
        .trim()
    }

    return state
  },
  '74': (state: RootState) => {
    state.llm.providers.push({
      id: 'xirang',
      name: 'Xirang',
      type: 'openai',
      apiKey: '',
      apiHost: 'https://wishub-x1.ctyun.cn',
      models: SYSTEM_MODELS.xirang,
      isSystem: true,
      enabled: false
    })
    return state
  },
  '75': (state: RootState) => {
    if (state.minapps) {
      const you = DEFAULT_MIN_APPS.find((app) => app.id === 'you')
      const cici = DEFAULT_MIN_APPS.find((app) => app.id === 'cici')
      const zhihu = DEFAULT_MIN_APPS.find((app) => app.id === 'zhihu')
      you && state.minapps.enabled.push(you)
      cici && state.minapps.enabled.push(cici)
      zhihu && state.minapps.enabled.push(zhihu)
    }
    return state
  },
  '76': (state: RootState) => {
    state.llm.providers.push({
      id: 'tencent-cloud-ti',
      name: 'Tencent Cloud TI',
      type: 'openai',
      apiKey: '',
      apiHost: 'https://api.lkeap.cloud.tencent.com',
      models: SYSTEM_MODELS['tencent-cloud-ti'],
      isSystem: true,
      enabled: false
    })
    return state
  },
  '77': (state: RootState) => {
<<<<<<< HEAD
    // 只初始化消息状态的基本结构
    if (!state.messages) {
      state.messages = {
        messagesByTopic: {},
        streamMessagesByTopic: {},
        currentTopic: '',
        loading: false,
        displayCount: 20,
        error: null
      }
    }
=======
    if (state.websearch) {
      if (!state.websearch.providers.find((p) => p.id === 'searxng')) {
        state.websearch.providers.push(
          {
            id: 'searxng',
            name: 'Searxng',
            apiHost: ''
          },
          {
            id: 'exa',
            name: 'Exa',
            apiKey: ''
          }
        )
      }
      state.websearch.providers.forEach((p) => {
        // @ts-ignore eslint-disable-next-line
        delete p.enabled
      })
    }

>>>>>>> 516c4c53
    return state
  }
}

const migrate = createMigrate(migrateConfig as any)

export default migrate<|MERGE_RESOLUTION|>--- conflicted
+++ resolved
@@ -1217,7 +1217,30 @@
     return state
   },
   '77': (state: RootState) => {
-<<<<<<< HEAD
+    if (state.websearch) {
+      if (!state.websearch.providers.find((p) => p.id === 'searxng')) {
+        state.websearch.providers.push(
+          {
+            id: 'searxng',
+            name: 'Searxng',
+            apiHost: ''
+          },
+          {
+            id: 'exa',
+            name: 'Exa',
+            apiKey: ''
+          }
+        )
+      }
+      state.websearch.providers.forEach((p) => {
+        // @ts-ignore eslint-disable-next-line
+        delete p.enabled
+      })
+    }
+
+    return state
+  },
+  '78': (state: RootState) => {
     // 只初始化消息状态的基本结构
     if (!state.messages) {
       state.messages = {
@@ -1229,31 +1252,7 @@
         error: null
       }
     }
-=======
-    if (state.websearch) {
-      if (!state.websearch.providers.find((p) => p.id === 'searxng')) {
-        state.websearch.providers.push(
-          {
-            id: 'searxng',
-            name: 'Searxng',
-            apiHost: ''
-          },
-          {
-            id: 'exa',
-            name: 'Exa',
-            apiKey: ''
-          }
-        )
-      }
-      state.websearch.providers.forEach((p) => {
-        // @ts-ignore eslint-disable-next-line
-        delete p.enabled
-      })
-    }
-
->>>>>>> 516c4c53
-    return state
-  }
+    return state
 }
 
 const migrate = createMigrate(migrateConfig as any)
