import OpenAI from 'openai'
import React from 'react'
import { BuiltinTheme } from 'shiki'

export type Assistant = {
  id: string
  name: string
  prompt: string
  knowledge_bases?: KnowledgeBase[]
  topics: Topic[]
  type: string
  emoji?: string
  description?: string
  model?: Model
  defaultModel?: Model
  settings?: Partial<AssistantSettings>
  messages?: AssistantMessage[]
  enableWebSearch?: boolean
}

export type AssistantMessage = {
  role: 'user' | 'assistant'
  content: string
}

export type AssistantSettingCustomParameters = {
  name: string
  value: string | number | boolean | object
  type: 'string' | 'number' | 'boolean' | 'json'
}

export type AssistantSettings = {
  contextCount: number
  temperature: number
  topP: number
  maxTokens: number | undefined
  enableMaxTokens: boolean
  streamOutput: boolean
  hideMessages: boolean
  defaultModel?: Model
  customParameters?: AssistantSettingCustomParameters[]
  reasoning_effort?: 'low' | 'medium' | 'high'
}

export type Agent = Omit<Assistant, 'model'>

export type Message = {
  id: string
  assistantId: string
  role: 'user' | 'assistant'
  content: string
  reasoning_content?: string
  translatedContent?: string
  topicId: string
  createdAt: string
  status: 'sending' | 'pending' | 'searching' | 'success' | 'paused' | 'error'
  modelId?: string
  model?: Model
  files?: FileType[]
  images?: string[]
  usage?: OpenAI.Completions.CompletionUsage
  metrics?: Metrics
  knowledgeBaseIds?: string[]
  type: 'text' | '@' | 'clear'
  isPreset?: boolean
  mentions?: Model[]
  askId?: string
  useful?: boolean
  error?: Record<string, any>
  metadata?: {
    // Gemini
    groundingMetadata?: any
    // Perplexity
    citations?: string[]
    // Web search
    webSearch?: WebSearchResponse
    // MCP Tools
    mcpTools?: MCPToolResponse[]
  }
}

export type Metrics = {
  completion_tokens?: number
  time_completion_millsec?: number
  time_first_token_millsec?: number
  time_thinking_millsec?: number
}

export type Topic = {
  id: string
  assistantId: string
  name: string
  createdAt: string
  updatedAt: string
  messages: Message[]
  pinned?: boolean
  prompt?: string
}

export type User = {
  id: string
  name: string
  avatar: string
  email: string
}

export type Provider = {
  id: string
  type: ProviderType
  name: string
  apiKey: string
  apiHost: string
  apiVersion?: string
  models: Model[]
  enabled?: boolean
  isSystem?: boolean
}

export type ProviderType = 'openai' | 'anthropic' | 'gemini' | 'qwenlm' | 'azure-openai'

export type ModelType = 'text' | 'vision' | 'embedding' | 'reasoning'

export type Model = {
  id: string
  provider: string
  name: string
  group: string
  owned_by?: string
  description?: string
  type?: ModelType[]
}

export type Suggestion = {
  content: string
}

export interface Painting {
  id: string
  model?: string
  urls: string[]
  files: FileType[]
  prompt?: string
  negativePrompt?: string
  imageSize?: string
  numImages?: number
  seed?: string
  steps?: number
  guidanceScale?: number
  promptEnhancement?: boolean
}

export type MinAppType = {
  id?: string | number
  name: string
  logo?: string
  url: string
  bodered?: boolean
  background?: string
  style?: React.CSSProperties
}

export interface FileType {
  id: string
  name: string
  origin_name: string
  path: string
  size: number
  ext: string
  type: FileTypes
  created_at: Date
  count: number
  tokens?: number
}

export enum FileTypes {
  IMAGE = 'image',
  VIDEO = 'video',
  AUDIO = 'audio',
  TEXT = 'text',
  DOCUMENT = 'document',
  OTHER = 'other'
}

export enum ThemeMode {
  light = 'light',
  dark = 'dark',
  auto = 'auto'
}

export type LanguageVarious = 'zh-CN' | 'zh-TW' | 'en-US' | 'ru-RU' | 'ja-JP'

export type TranslateLanguageVarious = 'chinese' | 'chinese-traditional' | 'english' | 'japanese' | 'russian'

export type CodeStyleVarious = BuiltinTheme | 'auto'

export type WebDavConfig = {
  webdavHost: string
  webdavUser: string
  webdavPass: string
  webdavPath: string
}

export type AppInfo = {
  version: string
  isPackaged: boolean
  appPath: string
  appDataPath: string
  resourcesPath: string
  filesPath: string
  logsPath: string
}

export interface Shortcut {
  key: string
  shortcut: string[]
  editable: boolean
  enabled: boolean
  system: boolean
}

export type ProcessingStatus = 'pending' | 'processing' | 'completed' | 'failed'

export type KnowledgeItemType = 'file' | 'url' | 'note' | 'sitemap' | 'directory'

export type KnowledgeItem = {
  id: string
  baseId?: string
  uniqueId?: string
  uniqueIds?: string[]
  type: KnowledgeItemType
  content: string | FileType
  remark?: string
  created_at: number
  updated_at: number
  processingStatus?: ProcessingStatus
  processingProgress?: number
  processingError?: string
  retryCount?: number
}

export interface KnowledgeBase {
  id: string
  name: string
  model: Model
  dimensions: number
  description?: string
  items: KnowledgeItem[]
  created_at: number
  updated_at: number
  version: number
  documentCount?: number
  chunkSize?: number
  chunkOverlap?: number
  threshold?: number
}

export type KnowledgeBaseParams = {
  id: string
  model: string
  dimensions: number
  apiKey: string
  apiVersion?: string
  baseURL: string
  chunkSize?: number
  chunkOverlap?: number
}

export type GenerateImageParams = {
  model: string
  prompt: string
  negativePrompt?: string
  imageSize: string
  batchSize: number
  seed?: string
  numInferenceSteps: number
  guidanceScale: number
  signal?: AbortSignal
  promptEnhancement?: boolean
}

export interface TranslateHistory {
  id: string
  sourceText: string
  targetText: string
  sourceLanguage: string
  targetLanguage: string
  createdAt: string
}

export type SidebarIcon = 'assistants' | 'agents' | 'paintings' | 'translate' | 'minapp' | 'knowledge' | 'files'

export type WebSearchProvider = {
  id: string
  name: string
  apiKey?: string
  apiHost?: string
  engines?: string[]
}

export type WebSearchResponse = {
  query?: string
  results: WebSearchResult[]
}

export type WebSearchResult = {
  title: string
  content: string
  url: string
}

export type KnowledgeReference = {
  id: number
  content: string
  sourceUrl: string
  type: KnowledgeItemType
  file?: FileType
}

export type MCPArgType = 'string' | 'list' | 'number'
export type MCPEnvType = 'string' | 'number'
export type MCPArgParameter = { [key: string]: MCPArgType }
export type MCPEnvParameter = { [key: string]: MCPEnvType }

export interface MCPServerParameter {
  name: string
  type: MCPArgType | MCPEnvType
  description: string
}

export interface MCPServer {
  name: string
<<<<<<< HEAD
  command: string
  description?: string
  args: string[]
=======
  description?: string
  baseUrl?: string
  command?: string
  args?: string[]
>>>>>>> a0351fb5
  env?: Record<string, string>
  isActive: boolean
}

export interface MCPToolInputSchema {
  type: string
  title: string
  description?: string
  required?: string[]
  properties: Record<string, object>
}

export interface MCPTool {
<<<<<<< HEAD
=======
  id: string
>>>>>>> a0351fb5
  serverName: string
  name: string
  description?: string
  inputSchema: MCPToolInputSchema
}

export interface MCPConfig {
  servers: MCPServer[]
<<<<<<< HEAD
=======
}

export interface MCPToolResponse {
  tool: MCPTool
  status: string
  response?: any
>>>>>>> a0351fb5
}<|MERGE_RESOLUTION|>--- conflicted
+++ resolved
@@ -329,16 +329,10 @@
 
 export interface MCPServer {
   name: string
-<<<<<<< HEAD
-  command: string
-  description?: string
-  args: string[]
-=======
   description?: string
   baseUrl?: string
   command?: string
   args?: string[]
->>>>>>> a0351fb5
   env?: Record<string, string>
   isActive: boolean
 }
@@ -352,10 +346,7 @@
 }
 
 export interface MCPTool {
-<<<<<<< HEAD
-=======
-  id: string
->>>>>>> a0351fb5
+  id: string
   serverName: string
   name: string
   description?: string
@@ -364,13 +355,10 @@
 
 export interface MCPConfig {
   servers: MCPServer[]
-<<<<<<< HEAD
-=======
 }
 
 export interface MCPToolResponse {
   tool: MCPTool
   status: string
   response?: any
->>>>>>> a0351fb5
 }